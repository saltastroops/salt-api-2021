--- conflicted
+++ resolved
@@ -25,11 +25,8 @@
 freezegun = "^1.1.0"
 loguru = "^0.5.3"
 sentry-sdk = "^1.3.1"
-<<<<<<< HEAD
+bcrypt = "^3.2.0"
 pdfkit = "^1.0.0"
-=======
-bcrypt = "^3.2.0"
->>>>>>> 3901dce1
 
 [tool.poetry.dev-dependencies]
 black = "^20.8b1"
