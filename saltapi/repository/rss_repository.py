--- conflicted
+++ resolved
@@ -404,14 +404,9 @@
         """
         The list of masks in the magazine, optionally filtered by a mask type.
         """
-<<<<<<< HEAD
-        stmt = """
-SELECT 
-=======
         stmt = text(
             """
 SELECT
->>>>>>> 4d8e8578
     Barcode AS barcode
 FROM RssCurrentMasks AS RCM
     JOIN RssMask AS RM ON RCM.RssMask_Id = RM.RssMask_Id
