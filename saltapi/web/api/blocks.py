<<<<<<< HEAD
from fastapi import APIRouter, Body, Depends, Path
=======
from fastapi import APIRouter, Body, Depends, HTTPException, Path
from sqlalchemy.engine import Connection
from starlette import status
>>>>>>> 092c2077

from saltapi.repository.unit_of_work import UnitOfWork
<<<<<<< HEAD
=======
from saltapi.repository.user_repository import UserRepository
>>>>>>> 092c2077
from saltapi.service.authentication_service import get_current_user
from saltapi.service.block import Block as _Block
from saltapi.service.block import BlockStatus as _BlockStatus
from saltapi.service.user import User
from saltapi.web import services
from saltapi.web.schema.block import Block, BlockStatus, BlockStatusValue

router = APIRouter(prefix="/blocks", tags=["Block"])


@router.get("/{block_id}", summary="Get a block", response_model=Block)
def get_block(
    block_id: int = Path(
        ..., title="Block id", description="Unique identifier for the block"
    ),
    user: User = Depends(get_current_user),
) -> _Block:
    """
    Returns the block with a given id.
    """

    with UnitOfWork() as unit_of_work:
<<<<<<< HEAD
        permission_service = services.permission_service(unit_of_work.connection)
        permission_service.check_permission_to_view_block(user, block_id)

        block_service = services.block_service(unit_of_work.connection)
        return block_service.get_block(block_id)
=======
        block_repository = create_block_repository(unit_of_work.connection)
        permission_service = PermissionService(
            user_repository=UserRepository(unit_of_work.connection),
            proposal_repository=ProposalRepository(unit_of_work.connection),
            block_repository=block_repository,
        )
        if permission_service.may_view_block(user, block_id):
            block_service = BlockService(block_repository)
            return block_service.get_block(block_id)
        else:
            raise HTTPException(status_code=status.HTTP_403_FORBIDDEN)
>>>>>>> 092c2077


@router.get(
    "/{block_id}/status", summary="Get a block status", response_model=BlockStatus
)
def get_block_status(
    block_id: int = Path(
        ..., title="Block id", description="Unique identifier for the block"
    ),
    user: User = Depends(get_current_user),
) -> _BlockStatus:
    """
    Returns the status of the block with a given block id.

    The status is described by a status value and a reason for that value.
    The following status values are possible.

    Status | Description
    --- | ---
    Active | The block is active.
    Completed | The block has been completed.
    Deleted | The block has been deleted.
    Expired | The block was submitted in a previous semester and will not be observed any longer.
    Not set | The block status currently is not set.
    On hold | The block is currently on hold.
    Superseded | The block has been superseded. This is a legacy status that should not be used any longer.
    """

    with UnitOfWork() as unit_of_work:
<<<<<<< HEAD
        permission_service = services.permission_service(unit_of_work.connection)
        permission_service.check_permission_to_view_block(user, block_id)

        block_service = services.block_service(unit_of_work.connection)
        return block_service.get_block_status(block_id)
=======
        block_repository = create_block_repository(unit_of_work.connection)
        permission_service = PermissionService(
            user_repository=UserRepository(unit_of_work.connection),
            proposal_repository=ProposalRepository(unit_of_work.connection),
            block_repository=block_repository,
        )
        if permission_service.may_view_block(user, block_id):
            block_service = BlockService(block_repository)
            return block_service.get_block_status(block_id)
        else:
            raise HTTPException(status_code=status.HTTP_403_FORBIDDEN)
>>>>>>> 092c2077


@router.put(
    "/{block_id}/status", summary="Update a block status", response_model=BlockStatus
)
def update_block_status(
    block_id: int = Path(
        ..., title="Block id", description="Unique identifier for the block"
    ),
    block_status: BlockStatusValue = Body(
        ..., alias="status", title="Block status", description="New block status."
    ),
    status_reason: str = Body(
        ...,
        alias="reason",
        title="Block status reason",
        description="New block status reason.",
    ),
    user: User = Depends(),
) -> _BlockStatus:
    """
    Updates the status of the block with the given the block id.
    See the corresponding GET request for a description of the available status values.
    """

    with UnitOfWork() as unit_of_work:
<<<<<<< HEAD
        permission_service = services.permission_service(unit_of_work.connection)
        permission_service.check_permission_to_update_proposal_status(user)

        block_service = services.block_service(unit_of_work.connection)
        block_service.update_block_status(block_id, block_status, status_reason)

        return block_service.get_block_status(block_id)
=======
        block_repository = create_block_repository(unit_of_work.connection)
        permission_service = PermissionService(
            user_repository=UserRepository(unit_of_work.connection),
            proposal_repository=ProposalRepository(unit_of_work.connection),
            block_repository=block_repository,
        )
        if permission_service.may_update_proposal_status(user):
            block_service = BlockService(block_repository)
            block_service.update_block_status(block_id, block_status, status_reason)

            return block_service.get_block_status(block_id)
>>>>>>> 092c2077
<|MERGE_RESOLUTION|>--- conflicted
+++ resolved
@@ -1,16 +1,9 @@
-<<<<<<< HEAD
-from fastapi import APIRouter, Body, Depends, Path
-=======
 from fastapi import APIRouter, Body, Depends, HTTPException, Path
 from sqlalchemy.engine import Connection
 from starlette import status
->>>>>>> 092c2077
 
 from saltapi.repository.unit_of_work import UnitOfWork
-<<<<<<< HEAD
-=======
 from saltapi.repository.user_repository import UserRepository
->>>>>>> 092c2077
 from saltapi.service.authentication_service import get_current_user
 from saltapi.service.block import Block as _Block
 from saltapi.service.block import BlockStatus as _BlockStatus
@@ -33,13 +26,6 @@
     """
 
     with UnitOfWork() as unit_of_work:
-<<<<<<< HEAD
-        permission_service = services.permission_service(unit_of_work.connection)
-        permission_service.check_permission_to_view_block(user, block_id)
-
-        block_service = services.block_service(unit_of_work.connection)
-        return block_service.get_block(block_id)
-=======
         block_repository = create_block_repository(unit_of_work.connection)
         permission_service = PermissionService(
             user_repository=UserRepository(unit_of_work.connection),
@@ -51,7 +37,6 @@
             return block_service.get_block(block_id)
         else:
             raise HTTPException(status_code=status.HTTP_403_FORBIDDEN)
->>>>>>> 092c2077
 
 
 @router.get(
@@ -81,13 +66,6 @@
     """
 
     with UnitOfWork() as unit_of_work:
-<<<<<<< HEAD
-        permission_service = services.permission_service(unit_of_work.connection)
-        permission_service.check_permission_to_view_block(user, block_id)
-
-        block_service = services.block_service(unit_of_work.connection)
-        return block_service.get_block_status(block_id)
-=======
         block_repository = create_block_repository(unit_of_work.connection)
         permission_service = PermissionService(
             user_repository=UserRepository(unit_of_work.connection),
@@ -99,7 +77,6 @@
             return block_service.get_block_status(block_id)
         else:
             raise HTTPException(status_code=status.HTTP_403_FORBIDDEN)
->>>>>>> 092c2077
 
 
 @router.put(
@@ -126,15 +103,6 @@
     """
 
     with UnitOfWork() as unit_of_work:
-<<<<<<< HEAD
-        permission_service = services.permission_service(unit_of_work.connection)
-        permission_service.check_permission_to_update_proposal_status(user)
-
-        block_service = services.block_service(unit_of_work.connection)
-        block_service.update_block_status(block_id, block_status, status_reason)
-
-        return block_service.get_block_status(block_id)
-=======
         block_repository = create_block_repository(unit_of_work.connection)
         permission_service = PermissionService(
             user_repository=UserRepository(unit_of_work.connection),
@@ -145,5 +113,4 @@
             block_service = BlockService(block_repository)
             block_service.update_block_status(block_id, block_status, status_reason)
 
-            return block_service.get_block_status(block_id)
->>>>>>> 092c2077
+            return block_service.get_block_status(block_id)