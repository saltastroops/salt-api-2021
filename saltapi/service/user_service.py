--- conflicted
+++ resolved
@@ -15,18 +15,6 @@
     def get_user(self, username: str) -> User:
         return self.repository.get(username)
 
-<<<<<<< HEAD
-    def send_password_reset_email(self, user: User):
-        mail_service = MailService()
-        authentication_service = AuthenticationService(self.repository)
-        reset_token = authentication_service.jwt_token(
-            {"username": user.username},
-            timedelta(hours=24)
-        )
-        user_full_name = f'{user.given_name} {user.family_name}'
-
-        plain_body = f'''Dear {user_full_name},
-=======
     def send_password_reset_email(self, user: User) -> None:
         mail_service = MailService()
         authentication_service = AuthenticationService(self.repository)
@@ -37,17 +25,12 @@
 
         password_reset_url = self.password_reset_url(reset_token)
         plain_body = f"""Dear {user_full_name},
->>>>>>> eadf7822
 
 Someone (probably you) has requested to reset your SALT Web Manager password.
 
 Please click on the link below to reset your password:
 
-<<<<<<< HEAD
-{self.password_reset_url(reset_token)}
-=======
 {password_reset_url}
->>>>>>> eadf7822
 
 Alternatively you can copy the link into the address bar of your browser.
 
@@ -56,53 +39,23 @@
 Kind regards,
 
 SALT Team
-<<<<<<< HEAD
-        '''
-
-        html_body = f'''
-=======
         """
 
         html_body = f"""
->>>>>>> eadf7822
 <html>
   <head></head>
   <body>
     <p>Dear {user_full_name},</p>
     <p>Someone (probably you) has requested to reset your SALT Web Manager password.</p>
     <p>Please click on the link below to reset your password:</p>
-<<<<<<< HEAD
-    <p><a href="{self.password_reset_url(reset_token)}">password reset link</a>.</p>
-    <p>Alternatively you can copy the link into the address bar of your browser.</p>
-    <p>If you have not requested to reset your password, you can just ignore this email.</p>
-=======
     <p><a href="{password_reset_url}">{password_reset_url}</a>.</p>
     <p>Alternatively you can copy the link into the address bar of your browser.</p>
     <p>If you have not requested to reset your password, you can just ignore this
     email.</p>
->>>>>>> eadf7822
     <p>Kind regards,</p>
     <p>SALT Team</p>
   </body>
 </html>
-<<<<<<< HEAD
-        '''
-        message = mail_service.generate_email(
-            to=f'{user.given_name} {user.family_name} <{user.email}>',
-            html_body=html_body,
-            plain_body=plain_body,
-            subject='SALT Web Manager password reset'
-
-        )
-        mail_service.send_email(
-            to=[user.email],
-            message=message
-        )
-
-    @staticmethod
-    def password_reset_url(token) -> str:
-        return Settings().frontend_uri + "/change-password/" + token
-=======
         """
         message = mail_service.generate_email(
             to=f"{user.given_name} {user.family_name} <{user.email}>",
@@ -115,7 +68,6 @@
     @staticmethod
     def password_reset_url(token: str) -> str:
         return Settings().frontend_uri + "/reset-password/" + token
->>>>>>> eadf7822
 
     def get_user_roles(self, username: str) -> List[Role]:
         return self.repository.get_user_roles(username)