from typing import Any, Callable, cast

import pytest
from sqlalchemy.engine import Connection
from sqlalchemy.exc import NoResultFound

from saltapi.exceptions import NotFoundError
from saltapi.repository.block_repository import BlockRepository
from saltapi.repository.instrument_repository import InstrumentRepository
from saltapi.repository.target_repository import TargetRepository
from saltapi.service.instrument import BVIT, HRS, RSS, Salticam
from saltapi.service.target import Target
from tests.markers import nodatabase

TEST_DATA = "repository/block_repository.yaml"


class FakeTargetRepository:
    def get(self, target_id: int) -> Target:
        return f"Target with id {target_id}"


class FakeInstrumentRepository:
    def get_salticam(self, salticam_id: int) -> Salticam:
        return f"Salticam with id {salticam_id}"

    def get_rss(self, rss_id: int) -> RSS:
        return f"RSS with id {rss_id}"

    def get_hrs(self, hrs_id: int) -> HRS:
        return f"HRS with id {hrs_id}"

    def get_bvit(self, bvit_id: int) -> BVIT:
        return f"BVIT with id {bvit_id}"


def create_block_repository(connection: Connection) -> BlockRepository:
    return BlockRepository(
        target_repository=cast(TargetRepository, FakeTargetRepository()),
        instrument_repository=cast(InstrumentRepository, FakeInstrumentRepository()),
        connection=connection,
    )


@nodatabase
def test_get_block_returns_block_content(
    dbconnection: Connection, testdata: Callable[[str], Any]
) -> None:
    data = testdata(TEST_DATA)["general_block_details"]
    block_id = data["id"]
    block_repository = create_block_repository(dbconnection)
    block = block_repository.get(block_id)

    for key in data:
        assert key in block
        assert block[key] == data[key]


@nodatabase
def test_get_raises_error_for_too_complicated_blocks(
    dbconnection: Connection, testdata: Callable[[str], Any]
) -> None:
    # Blocks with multiple observations or with subblocks or subsubblocks should cause
    # an error

    data = testdata(TEST_DATA)["too_complicated_blocks"]
    block_ids = data["block_ids"]
    block_repository = create_block_repository(dbconnection)
    for block_id in block_ids:
        with pytest.raises(ValueError) as excinfo:
            block_repository.get(block_id)
        assert "supported" in str(excinfo)


@nodatabase
def test_get_returns_block_visits(
    dbconnection: Connection, testdata: Callable[[str], Any]
) -> None:
    data = testdata(TEST_DATA)["block_visits"]
    block_id = data["block_id"]
    expected_observations = data["visits"]
    block_repository = create_block_repository(dbconnection)
    block = block_repository.get(block_id)
    observations = block["block_visits"]

    assert len(observations) == len(expected_observations)
    for i in range(len(observations)):
        assert observations[i] == expected_observations[i]


@nodatabase
def test_get_returns_observing_windows(
    dbconnection: Connection, testdata: Callable[[str], Any]
) -> None:
    data = testdata(TEST_DATA)["observing_windows"]
    block_id = data["block_id"]
    block_repository = create_block_repository(dbconnection)
    block = block_repository.get(block_id)
    observing_windows = block["observing_windows"]

    assert len(observing_windows) == data["window_count"]
    assert observing_windows[0] == data["first_window"]
    assert observing_windows[-1] == data["last_window"]
    for i in range(len(observing_windows) - 1):
        # the windows are sorted
        assert observing_windows[i]["start"] < observing_windows[i + 1]["start"]


@nodatabase
def test_target(dbconnection: Connection, testdata: Callable[[str], Any]) -> None:
    data = testdata(TEST_DATA)["target"]
    block_id = data["block_id"]
    expected_target_id = data["target_id"]
    block_repository = create_block_repository(dbconnection)
    block = block_repository.get(block_id)
    target = block["observations"][0]["target"]

    assert target == f"Target with id {expected_target_id}"


@nodatabase
def test_finder_charts(
    dbconnection: Connection, testdata: Callable[[str], Any]
) -> None:
    data = testdata(TEST_DATA)["finder_charts"]
    for d in data:
        block_id = d["block_id"]
        expected_finder_charts = d["finder_charts"]
        block_repository = create_block_repository(dbconnection)
        block = block_repository.get(block_id)
        finder_charts = block["observations"][0]["finder_charts"]

        assert finder_charts == expected_finder_charts


@nodatabase
def test_finder_charts_with_validity(
    dbconnection: Connection, testdata: Callable[[str], Any]
) -> None:
    data = testdata(TEST_DATA)["finder_charts_with_validity"]
    block_id = data["block_id"]
    expected_last_finder_chart = data["last_finder_chart"]
    block_repository = create_block_repository(dbconnection)
    block = block_repository.get(block_id)
    finder_charts = block["observations"][0]["finder_charts"]

    assert finder_charts[-1] == expected_last_finder_chart


@nodatabase
def test_time_restrictions(
    dbconnection: Connection, testdata: Callable[[str], Any]
) -> None:
    data = testdata(TEST_DATA)["time_restrictions"]
    block_id = data["block_id"]
    expected_restrictions = data["restrictions"]
    block_repository = create_block_repository(dbconnection)
    block = block_repository.get(block_id)
    restrictions = block["observations"][0]["time_restrictions"]

    assert len(restrictions) == len(expected_restrictions)
    for i in range(len(restrictions)):
        assert restrictions[i]["end"] == expected_restrictions[i]["end"]


@nodatabase
def test_no_time_restrictions(
    dbconnection: Connection, testdata: Callable[[str], Any]
) -> None:
    data = testdata(TEST_DATA)["no_time_restrictions"]
    block_id = data["block_id"]
    block_repository = create_block_repository(dbconnection)
    block = block_repository.get(block_id)
    restrictions = block["observations"][0]["time_restrictions"]

    assert restrictions is None


@nodatabase
def test_phase_constraints(
    dbconnection: Connection, testdata: Callable[[str], Any]
) -> None:
    data = testdata(TEST_DATA)["phase_constraints"]
    block_id = data["block_id"]
    expected_constraints = data["constraints"]
    block_repository = create_block_repository(dbconnection)
    block = block_repository.get(block_id)
    constraints = block["observations"][0]["phase_constraints"]

    assert constraints == expected_constraints


@nodatabase
def test_no_phase_constraints(
    dbconnection: Connection, testdata: Callable[[str], Any]
) -> None:
    data = testdata(TEST_DATA)["no_phase_constraints"]
    block_id = data["block_id"]
    block_repository = create_block_repository(dbconnection)
    block = block_repository.get(block_id)
    constraints = block["observations"][0]["phase_constraints"]

    assert constraints is None


@nodatabase
def test_telescope_configuration(
    dbconnection: Connection, testdata: Callable[[str], Any]
) -> None:
    data = testdata(TEST_DATA)["telescope_configurations"]
    for d in data:
        block_id = d["block_id"]
        expected_telescope_config = d["telescope_config"]
        block_repository = create_block_repository(dbconnection)
        block = block_repository.get(block_id)
        telescope_config = block["observations"][0]["telescope_configurations"][0]

        for key in expected_telescope_config:
            assert key in telescope_config
            assert telescope_config[key] == expected_telescope_config[key]


@nodatabase
def test_dither_pattern(
    dbconnection: Connection, testdata: Callable[[str], Any]
) -> None:
    data = testdata(TEST_DATA)["dither_pattern"]
    block_id = data["block_id"]
    expected_telescope_configs = data["telescope_configs"]
    block_repository = create_block_repository(dbconnection)
    block = block_repository.get(block_id)
    telescope_configs = block["observations"][0]["telescope_configurations"]

    assert len(telescope_configs) == len(expected_telescope_configs)
    for i in range(len(telescope_configs)):
        assert (
            telescope_configs[i]["dither_pattern"]
            == expected_telescope_configs[i]["dither_pattern"]
        )


@nodatabase
def test_guide_star(dbconnection: Connection, testdata: Callable[[str], Any]) -> None:
    data = testdata(TEST_DATA)["guide_star"]
    for d in data:
        block_id = d["block_id"]
        expected_guide_star = d["star"]
        block_repository = create_block_repository(dbconnection)
        block = block_repository.get(block_id)
        guide_star = block["observations"][0]["telescope_configurations"][0][
            "guide_star"
        ]
        assert pytest.approx(guide_star["right_ascension"]) == pytest.approx(
            expected_guide_star["right_ascension"]
        )
        assert pytest.approx(
            guide_star["declination"]
            == pytest.approx(expected_guide_star["declination"])
        )
        assert guide_star["equinox"] == expected_guide_star["equinox"]
        assert guide_star["magnitude"] == expected_guide_star["magnitude"]


@nodatabase
def test_no_guide_star(
    dbconnection: Connection, testdata: Callable[[str], Any]
) -> None:
    data = testdata(TEST_DATA)["no_guide_star"]
    block_id = data["block_id"]
    block_repository = create_block_repository(dbconnection)
    block = block_repository.get(block_id)
    guide_star = block["observations"][0]["telescope_configurations"][0]["guide_star"]
    assert guide_star is None


@nodatabase
def test_get_raises_error_for_non_existing_block(dbconnection: Connection) -> None:
    block_repository = create_block_repository(dbconnection)
    with pytest.raises(NoResultFound):
        block_repository.get(1234567)


@nodatabase
def test_payload_configurations(
    dbconnection: Connection, testdata: Callable[[str], Any]
) -> None:
    data = testdata(TEST_DATA)["payload_configurations"]
    block_id = data["block_id"]
    expected_configs = data["configurations"]
    block_repository = create_block_repository(dbconnection)
    block = block_repository.get(block_id)
    configs = block["observations"][0]["telescope_configurations"][0][
        "payload_configurations"
    ]

    assert len(configs) == len(expected_configs)

    for i in range(len(configs)):
        # instruments must be compared separately
        instruments = set(configs[i]["instruments"].keys()).union(
            expected_configs[i]["instruments"].keys()
        )
        for instrument in instruments:
            assert configs[i]["instruments"].get(instrument) == expected_configs[i][
                "instruments"
            ].get(instrument)
        del configs[i]["instruments"]
        del expected_configs[i]["instruments"]

        assert configs[i] == expected_configs[i]


@nodatabase
def test_get_block_instruments(
    dbconnection: Connection, testdata: Callable[[str], Any]
) -> None:
    data = testdata(TEST_DATA)["block_instruments"]
    for d in data:
        block_id = d["block_id"]
        expected_observations = d["observations"]
        block_repository = create_block_repository(dbconnection)
        block = block_repository.get(block_id)
        observations = block["observations"]

        assert len(observations) == len(expected_observations)
        for i in range(len(observations)):
            expected_telescope_configs = expected_observations[i][
                "telescope_configurations"
            ]
            telescope_configs = observations[i]["telescope_configurations"]

            assert len(expected_telescope_configs) == len(telescope_configs)
            for j in range(len(telescope_configs)):
                expected_payload_configs = expected_telescope_configs[j][
                    "payload_configurations"
                ]
                payload_configs = telescope_configs[j]["payload_configurations"]

                assert len(payload_configs) == len(expected_payload_configs)

                for k in range(len(payload_configs)):
                    instruments = set(payload_configs[k]["instruments"].keys()).union(
                        expected_payload_configs[k]["instruments"].keys()
                    )
                    for instrument in instruments:
                        assert payload_configs[k]["instruments"].get(
                            instrument
                        ) == expected_payload_configs[k]["instruments"].get(instrument)


@nodatabase
def test_get_block_status(
    dbconnection: Connection, testdata: Callable[[str], Any]
) -> None:
    data = testdata(TEST_DATA)["block_status"]
    for d in data:
        block_id = d["block_id"]
        expected_status = d["status"]
        block_repository = create_block_repository(dbconnection)
        status = block_repository.get_block_status(block_id)

        assert expected_status == status


@nodatabase
def test_get_block_status_raises_error_for_wrong_block_id(
    dbconnection: Connection,
) -> None:
    block_repository = create_block_repository(dbconnection)
    with pytest.raises(NoResultFound):
        block_repository.get_block_status(0)


@nodatabase
def test_update_block_status(dbconnection: Connection) -> None:
    # Set the status to "On Hold" and the reason to "not needed"
    block_repository = create_block_repository(dbconnection)
    block_id = 2339
    block_repository.update_block_status(block_id, "On hold", "not needed")
    block_status = block_repository.get_block_status(block_id)
    assert block_status["value"] == "On hold"
    assert block_status["reason"] == "not needed"

    # Now set it the status to "Active" and reason to "Awaiting driftscan"
    block_repository.update_block_status(block_id, "Active", "Awaiting driftscan")
    block_status = block_repository.get_block_status(block_id)
    assert block_status["value"] == "Active"
    assert block_status["reason"] == "Awaiting driftscan"


@nodatabase
def test_update_block_status_raises_error_for_wrong_block_id(
    dbconnection: Connection,
) -> None:
    block_repository = create_block_repository(dbconnection)
    with pytest.raises(NotFoundError):
        block_repository.update_block_status(0, "Active", "")


@nodatabase
def test_update_block_status_raises_error_for_wrong_status(
    dbconnection: Connection,
) -> None:
    block_repository = create_block_repository(dbconnection)
    with pytest.raises(ValueError) as excinfo:
        block_repository.update_block_status(1, "Wrong block status", "")

    assert "block status" in str(excinfo.value)


@nodatabase
def test_get_block_visit(
    dbconnection: Connection, testdata: Callable[[str], Any]
) -> None:
    data = testdata(TEST_DATA)["block_visit"]
    for d in data:
        block_visit_id = d["id"]
        block_repository = create_block_repository(dbconnection)
        block_visit = block_repository.get_block_visit(block_visit_id)
        assert block_visit_id == block_visit["id"]
        assert d["status"] == block_visit["status"]


@nodatabase
def test_get_block_visit_status(
    dbconnection: Connection, testdata: Callable[[str], Any]
) -> None:
    data = testdata(TEST_DATA)["block_visit_status"]
    for d in data:
        block_visit_id = d["id"]
        expected_status = d["status"]
        block_repository = create_block_repository(dbconnection)
        status = block_repository.get_block_visit_status(block_visit_id)

        assert expected_status == status


@nodatabase
def test_get_block_visit_status_raises_error_for_wrong_block_id(
    dbconnection: Connection,
) -> None:
    block_repository = create_block_repository(dbconnection)
    with pytest.raises(NotFoundError):
        block_repository.get_block_visit_status(0)


@nodatabase
def test_get_block_visit_status_raises_error_for_deleted_status(
    dbconnection: Connection,
) -> None:
    block_repository = create_block_repository(dbconnection)
    with pytest.raises(NotFoundError):
        block_repository.get_block_visit_status(829)


@nodatabase
def test_update_block_visit_status(dbconnection: Connection) -> None:
    # Set the status to "Accepted"
    block_repository = create_block_repository(dbconnection)
<<<<<<< HEAD
    block_visit_id = 2339
=======
    block_visit_id = 2300  # The status for this block visit is "In queue"
>>>>>>> b243f178
    block_repository.update_block_visit_status(block_visit_id, "Accepted")

<<<<<<< HEAD
=======
    # Now set it to "Rejected"
    block_repository.update_block_visit_status(block_visit_id, "Rejected")
    assert block_repository.get_block_visit_status(block_visit_id) == "Rejected"


@nodatabase
def test_update_block_visit_status_can_be_repeated(dbconnection: Connection) -> None:
    # Set the status to "Accepted"
    block_repository = create_block_repository(dbconnection)
    block_visit_id = 2300  # The status for this block visit is "In queue"
    block_repository.update_block_visit_status(block_visit_id, "Accepted")
    assert block_repository.get_block_visit_status(block_visit_id) == "Accepted"

    # Now set it to "Accepted" again
    block_repository.update_block_visit_status(block_visit_id, "Accepted")
>>>>>>> b243f178
    assert block_repository.get_block_visit_status(block_visit_id) == "Accepted"


@nodatabase
def test_update_block_visit_status_raises_error_for_wrong_block_id(
    dbconnection: Connection,
) -> None:
    block_repository = create_block_repository(dbconnection)
    with pytest.raises(NotFoundError):
        block_repository.update_block_visit_status(0, "Accepted")


@nodatabase
def test_update_block_visit_status_raises_error_for_deleted_block_status(
    dbconnection: Connection,
) -> None:
    block_repository = create_block_repository(dbconnection)
    with pytest.raises(NotFoundError):
        block_repository.update_block_visit_status(1234567890, "Deleted")


@nodatabase
def test_update_block_visit_status_raises_error_for_wrong_status(
    dbconnection: Connection,
) -> None:
    block_repository = create_block_repository(dbconnection)
    with pytest.raises(NotFoundError) as excinfo:
        block_repository.update_block_visit_status(1, "Wrong block visit status")
<<<<<<< HEAD

    assert "block visit" in str(excinfo.value)
=======
    assert "block visit status" in str(excinfo.value)
>>>>>>> b243f178
<|MERGE_RESOLUTION|>--- conflicted
+++ resolved
@@ -457,15 +457,10 @@
 def test_update_block_visit_status(dbconnection: Connection) -> None:
     # Set the status to "Accepted"
     block_repository = create_block_repository(dbconnection)
-<<<<<<< HEAD
-    block_visit_id = 2339
-=======
     block_visit_id = 2300  # The status for this block visit is "In queue"
->>>>>>> b243f178
     block_repository.update_block_visit_status(block_visit_id, "Accepted")
-
-<<<<<<< HEAD
-=======
+    assert block_repository.get_block_visit_status(block_visit_id) == "Accepted"
+
     # Now set it to "Rejected"
     block_repository.update_block_visit_status(block_visit_id, "Rejected")
     assert block_repository.get_block_visit_status(block_visit_id) == "Rejected"
@@ -481,7 +476,6 @@
 
     # Now set it to "Accepted" again
     block_repository.update_block_visit_status(block_visit_id, "Accepted")
->>>>>>> b243f178
     assert block_repository.get_block_visit_status(block_visit_id) == "Accepted"
 
 
@@ -508,11 +502,6 @@
     dbconnection: Connection,
 ) -> None:
     block_repository = create_block_repository(dbconnection)
-    with pytest.raises(NotFoundError) as excinfo:
+    with pytest.raises(ValueError) as excinfo:
         block_repository.update_block_visit_status(1, "Wrong block visit status")
-<<<<<<< HEAD
-
-    assert "block visit" in str(excinfo.value)
-=======
-    assert "block visit status" in str(excinfo.value)
->>>>>>> b243f178
+    assert "block visit status" in str(excinfo.value)