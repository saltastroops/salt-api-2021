from typing import Any, Iterable, List, Tuple, cast

from saltapi.repository.proposal_repository import ProposalRepository
from saltapi.repository.user_repository import UserRepository
from saltapi.service.permission_service import PermissionService
from saltapi.service.proposal import ProposalCode
from saltapi.service.user import User


class FakeUserRepository:
    def __init__(
        self,
        is_investigator: bool = False,
        is_principal_investigator: bool = False,
        is_principal_contact: bool = False,
        is_salt_astronomer: bool = False,
        is_tac_member_for_proposal: bool = False,
        is_tac_chair_for_proposal: bool = False,
        is_board_member: bool = False,
        is_partner_affiliated_user: bool = False,
        is_administrator: bool = False,
    ) -> None:
        self._is_investigator = is_investigator
        self._is_principal_investigator = is_principal_investigator
        self._is_principal_contact = is_principal_contact
        self._is_salt_astronomer = is_salt_astronomer
        self._is_tac_member = is_tac_member_for_proposal
        self._is_tac_chair = is_tac_chair_for_proposal
        self._is_board_member = is_board_member
        self._is_partner_affiliated_user = is_partner_affiliated_user
        self._is_administrator = is_administrator

    def is_investigator(self, username: str, proposal_code: ProposalCode) -> bool:
        # A Principal Investigator or Contact is an investigator as well
        return (
            self._is_investigator
            or self._is_principal_investigator
            or self._is_principal_contact
        )

    def is_principal_investigator(
        self, username: str, proposal_code: ProposalCode
    ) -> bool:
        return self._is_principal_investigator

    def is_principal_contact(self, username: str, proposal_code: ProposalCode) -> bool:
        return self._is_principal_contact

    def is_salt_astronomer(self, username: str) -> bool:
        return self._is_salt_astronomer

    def is_tac_member_for_proposal(
        self, username: str, proposal_code: ProposalCode
    ) -> bool:
        # A TAC chair is a TAC member as well
        return self._is_tac_member or self._is_tac_chair

    def is_tac_chair_for_proposal(
        self, username: str, proposal_code: ProposalCode
    ) -> bool:
        return self._is_tac_chair

    def is_board_member(self, username: str) -> bool:
        return self._is_board_member

    def is_partner_affiliated_user(self, username: str) -> bool:
        return self._is_partner_affiliated_user

    def is_administrator(self, username: str) -> bool:
        return self._is_administrator


class FakeProposalRepository:
    def __init__(self, is_self_activable: bool = False) -> None:
        self._is_self_activable = is_self_activable

    def is_self_activable(self, proposal_code: str) -> bool:
        return self._is_self_activable

    def get_proposal_type(self, proposal_code: str) -> str:
        return "Science " if "GW" not in proposal_code else "Gravitational Wave Event"


INVESTIGATOR = "investigator"
PRINCIPAL_INVESTIGATOR = "principal_investigator"
PRINCIPAL_CONTACT = "principal_contact"
SALT_ASTRONOMER = "salt_astronomer"
TAC_MEMBER_FOR_PROPOSAL = "tac_member_for_proposal"
TAC_CHAIR_FOR_PROPOSAL = "tac_chair_for_proposal"
BOARD_MEMBER = "board_member"
PARTNER_AFFILIATED_USER = "partner_affiliated_user"
ADMINISTRATOR = "administrator"

ALL_ROLES = {
    INVESTIGATOR,
    PRINCIPAL_INVESTIGATOR,
    PRINCIPAL_CONTACT,
    SALT_ASTRONOMER,
    TAC_MEMBER_FOR_PROPOSAL,
    TAC_CHAIR_FOR_PROPOSAL,
    BOARD_MEMBER,
    ADMINISTRATOR,
}

USER = User(
    id=42,
    username="someone",
    given_name="Some",
    family_name="One",
    email="someone@example.com",
    password_hash="1234",
)

PROPOSAL_CODE = ProposalCode("some_code")


def _user_repositories_and_expected_results(
    roles_with_permission: Iterable[str],
) -> List[Tuple[str, UserRepository, bool]]:
    """
    Create a fake user repository for every role and return these along with the role
    and the expected result for a permission check. The latter is assumed to be True if
    and only if the role is in the given list of roles with permission.
    """
    values: List[Tuple[str, UserRepository, bool]] = []
    roles_without_permission = ALL_ROLES - set(roles_with_permission)

    # roles which have permission
    for role in roles_with_permission:
        kwargs = {f"is_{role}": True}
        user_repository = cast(UserRepository, FakeUserRepository(**kwargs))
        values.append((role, user_repository, True))

    # roles which don't have permission
    for role in roles_without_permission:
        kwargs = {f"is_{role}": False}
        user_repository = cast(UserRepository, FakeUserRepository(**kwargs))
        values.append((role, user_repository, False))

    return values


def _assert_role_based_permission(
    permission: str, roles_with_permission: List[str], **kwargs: Any
) -> None:
    """
    Check that a role has the given permission if and only if it is in the given list of
    roles.
    """
    proposal_repository = cast(ProposalRepository, FakeProposalRepository())
    for (
        role,
        user_repository,
        expected_result,
    ) in _user_repositories_and_expected_results(roles_with_permission):
        permission_service = PermissionService(user_repository, proposal_repository)
        assert (
            getattr(permission_service, permission)(user=USER, **kwargs)
            is expected_result
        ), f"Expected {expected_result} for {role}, got {not expected_result}"


def test_may_view_non_gravitational_wave_proposal() -> None:
    roles_with_permission = [
        INVESTIGATOR,
        PRINCIPAL_INVESTIGATOR,
        PRINCIPAL_CONTACT,
        SALT_ASTRONOMER,
<<<<<<< HEAD
        TAC_MEMBER,
        TAC_CHAIR,
=======
        TAC_MEMBER_FOR_PROPOSAL,
        TAC_CHAIR_FOR_PROPOSAL,
        BOARD_MEMBER,
>>>>>>> 501b84ed
        ADMINISTRATOR,
    ]
    _assert_role_based_permission(
        "may_view_proposal", roles_with_permission, proposal_code=PROPOSAL_CODE
    )


def test_may_view_gravitational_wave_proposal() -> None:
    roles_with_permission = [PARTNER_AFFILIATED_USER]
    _assert_role_based_permission(
        "may_view_proposal", roles_with_permission, proposal_code="2019-1-GWE-005"
    )


def test_may_update_proposal_status() -> None:
    roles_with_permission = [SALT_ASTRONOMER, ADMINISTRATOR]
    _assert_role_based_permission("may_update_proposal_status", roles_with_permission)


def test_may_activate_proposal() -> None:
    for role in ALL_ROLES:
        for is_self_activable in [True, False]:
            if role in [SALT_ASTRONOMER, ADMINISTRATOR]:
                expected_permitted = True
            elif (
                role in [PRINCIPAL_INVESTIGATOR, PRINCIPAL_CONTACT]
                and is_self_activable
            ):
                expected_permitted = True
            else:
                expected_permitted = False

            kwargs = {f"is_{role}": True}
            user_repository = cast(UserRepository, FakeUserRepository(**kwargs))
            proposal_repository = cast(
                ProposalRepository,
                FakeProposalRepository(is_self_activable=is_self_activable),
            )
            permission_service = PermissionService(user_repository, proposal_repository)

            assert (
                permission_service.may_activate_proposal(USER, PROPOSAL_CODE)
                == expected_permitted
            ), (
                f"Expected {expected_permitted} for role {role} and a "
                f"{'non-' if not is_self_activable else ''}self-activable proposal, "
                f"got {not expected_permitted}"
            )


def test_may_deactivate_proposal() -> None:
    roles_with_permission = [
        PRINCIPAL_INVESTIGATOR,
        PRINCIPAL_CONTACT,
        SALT_ASTRONOMER,
        ADMINISTRATOR,
    ]
    _assert_role_based_permission(
        "may_deactivate_proposal", roles_with_permission, proposal_code=PROPOSAL_CODE
    )<|MERGE_RESOLUTION|>--- conflicted
+++ resolved
@@ -166,14 +166,8 @@
         PRINCIPAL_INVESTIGATOR,
         PRINCIPAL_CONTACT,
         SALT_ASTRONOMER,
-<<<<<<< HEAD
         TAC_MEMBER,
         TAC_CHAIR,
-=======
-        TAC_MEMBER_FOR_PROPOSAL,
-        TAC_CHAIR_FOR_PROPOSAL,
-        BOARD_MEMBER,
->>>>>>> 501b84ed
         ADMINISTRATOR,
     ]
     _assert_role_based_permission(
