--- conflicted
+++ resolved
@@ -157,26 +157,4 @@
 
 
 def misauthenticate(client: TestClient) -> None:
-<<<<<<< HEAD
     client.headers["Authorization"] = "Bearer some_invalid_token"
-
-
-def _random_string() -> str:
-    return str(uuid.uuid4())[:8]
-
-
-def create_user(client: TestClient) -> str:
-    username = _random_string()
-    new_user_details = dict(
-        username=username,
-        email=f"{username}@example.com",
-        given_name=_random_string(),
-        family_name=_random_string(),
-        password="very_secret",
-        institute_id=5,
-    )
-    response = client.post("/users/", json=new_user_details)
-    return cast(str, response.json()["username"])
-=======
-    client.headers["Authorization"] = "Bearer some_invalid_token"
->>>>>>> 092c2077
